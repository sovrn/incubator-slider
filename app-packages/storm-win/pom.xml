--- conflicted
+++ resolved
@@ -18,17 +18,10 @@
    limitations under the License.
 -->
   <parent>
-<<<<<<< HEAD
-    <groupId>org.apache.slider</groupId>
-    <artifactId>slider</artifactId>
-    <version>0.61-incubating</version>
-    <relativePath>../../pom.xml</relativePath>
-=======
     <groupId>org.apache.slider.packages</groupId>
     <artifactId>slider-app-packages</artifactId>
     <version>0.61.0-SNAPSHOT</version>
     <relativePath>../pom.xml</relativePath>
->>>>>>> 64a8bac0
   </parent>
   <modelVersion>4.0.0</modelVersion>
   <artifactId>slider-storm-app-win-package</artifactId>
