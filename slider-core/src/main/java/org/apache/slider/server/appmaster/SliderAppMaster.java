--- conflicted
+++ resolved
@@ -925,37 +925,26 @@
             RegistryTypeUtils.marshall(rpcServiceAddress)));
     
     // internal services
-<<<<<<< HEAD
-
-    sliderAMProvider.applyInitialRegistryDefinitions(unsecureWebAPI,
-        secureWebAPI,
-        instanceData,
-        serviceRecord);
-
-    // provider service dynamic definitions.
-    providerService.applyInitialRegistryDefinitions(unsecureWebAPI,
-        secureWebAPI,
-        instanceData,
-        serviceRecord);
-=======
-   
+
+
     sliderAMProvider.applyInitialRegistryDefinitions(amWebURI,
                                                      agentOpsURI,
                                                      agentStatusURI,
-                                                     instanceData);
+                                                     instanceData,
+                                                     serviceRecord);
 
     // provider service dynamic definitions.
     providerService.applyInitialRegistryDefinitions(amWebURI,
                                                     agentOpsURI,
                                                     agentStatusURI,
-                                                    instanceData);
->>>>>>> 7b7d29e9
+                                                    instanceData,
+                                                    serviceRecord);
 
 
     // push the registration info to ZK
-
-<<<<<<< HEAD
-    registry.registerSelf(instanceData, unsecureWebAPI);
+    registry.registerSelf(
+        instanceData, amWebURI
+    );
     yarnRegistry.putServiceEntry(service_user_name,
         SliderKeys.APP_TYPE, 
         instanceName,
@@ -973,12 +962,6 @@
         serviceRecord,
         true);
 
-
-=======
-    registry.registerSelf(
-        instanceData, amWebURI
-    );
->>>>>>> 7b7d29e9
   }
 
   /**
