--- conflicted
+++ resolved
@@ -815,16 +815,9 @@
     appState.noteAMLaunched();
 
 
-    //Give the provider restricted access to the state, registry
-<<<<<<< HEAD
+    //Give the provider access to the state, and AM
     providerService.bind(stateForProviders, actionQueues, liveContainers);
     sliderAMProvider.bind(stateForProviders, actionQueues, liveContainers);
-=======
-    providerService.bind(stateForProviders, registry, actionQueues,
-                         liveContainers);
-    sliderAMProvider.bind(stateForProviders, registry, actionQueues,
-                          liveContainers);
->>>>>>> 3b32b8f7
 
     // chaos monkey
     maybeStartMonkey();
