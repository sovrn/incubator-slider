--- conflicted
+++ resolved
@@ -2435,17 +2435,11 @@
       IOException,
       YarnException {
     try {
-<<<<<<< HEAD
       return getRegistry().instanceIDs(SliderKeys.APP_TYPE);
-    } catch (YarnException | IOException e) {
-=======
-      maybeStartRegistry();
-      return registry.instanceIDs(SliderKeys.APP_TYPE);
 /// JDK7    } catch (YarnException | IOException e) {
     } catch (IOException e) {
       throw e;
     } catch (YarnException e) {
->>>>>>> 8050466f
       throw e;
     } catch (Exception e) {
       throw new IOException(e);
