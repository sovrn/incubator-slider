--- conflicted
+++ resolved
@@ -595,13 +595,8 @@
 
     // and update registration entries
     if (instance != null) {
-<<<<<<< HEAD
       queueAccess.put(new RegisterComponentInstance(instance.getId(),
           roleName, 0, TimeUnit.MILLISECONDS));
-=======
-      queueAccess.put(new RegisterComponentInstance(instance.getId(), 0,
-                                                    TimeUnit.MILLISECONDS));
->>>>>>> 82cf1f01
     }
   }
 
