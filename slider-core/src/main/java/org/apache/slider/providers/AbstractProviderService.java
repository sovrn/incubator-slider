--- conflicted
+++ resolved
@@ -75,11 +75,8 @@
   protected RegistryViewForProviders registry;
   protected ServiceInstanceData registryInstanceData;
   protected URL amWebAPI;
-<<<<<<< HEAD
   protected YarnRegistryViewForProviders yarnRegistry;
-=======
   protected QueueAccess queueAccess;
->>>>>>> 8ac67486
 
   public AbstractProviderService(String name) {
     super(name);
