/*
 * Licensed to the Apache Software Foundation (ASF) under one
 * or more contributor license agreements.  See the NOTICE file
 * distributed with this work for additional information
 * regarding copyright ownership.  The ASF licenses this file
 * to you under the Apache License, Version 2.0 (the
 * "License"); you may not use this file except in compliance
 * with the License.  You may obtain a copy of the License at
 *
 *     http://www.apache.org/licenses/LICENSE-2.0
 *
 * Unless required by applicable law or agreed to in writing, software
 * distributed under the License is distributed on an "AS IS" BASIS,
 * WITHOUT WARRANTIES OR CONDITIONS OF ANY KIND, either express or implied.
 * See the License for the specific language governing permissions and
 * limitations under the License.
 */

package org.apache.slider.providers;

import org.apache.hadoop.conf.Configuration;
import org.apache.hadoop.service.Service;
<<<<<<< HEAD
import org.apache.hadoop.yarn.registry.server.services.YarnRegistryService;
import org.apache.hadoop.yarn.registry.client.types.ServiceEntry;
=======
import org.apache.hadoop.yarn.api.records.Container;
import org.apache.hadoop.yarn.api.records.ContainerId;
import org.apache.hadoop.yarn.client.api.AMRMClient;
>>>>>>> 66cbd376
import org.apache.slider.api.ClusterDescription;
import org.apache.slider.common.SliderKeys;
import org.apache.slider.common.tools.ConfigHelper;
import org.apache.slider.common.tools.SliderUtils;
import org.apache.slider.core.conf.AggregateConf;
import org.apache.slider.core.exceptions.BadCommandArgumentsException;
import org.apache.slider.core.exceptions.SliderException;
import org.apache.slider.core.main.ExitCodeProvider;
import org.apache.slider.core.registry.info.RegisteredEndpoint;
import org.apache.slider.core.registry.info.ServiceInstanceData;
import org.apache.slider.server.appmaster.AMViewForProviders;
import org.apache.slider.server.appmaster.state.ContainerReleaseSelector;
import org.apache.slider.server.appmaster.state.MostRecentContainerReleaseSelector;
import org.apache.slider.server.appmaster.state.StateAccessForProviders;
import org.apache.slider.server.appmaster.web.rest.agent.AgentRestOperations;
import org.apache.slider.server.services.registry.RegistryViewForProviders;
import org.apache.slider.server.services.workflow.ForkedProcessService;
import org.apache.slider.server.services.workflow.ServiceParent;
import org.apache.slider.server.services.workflow.WorkflowSequenceService;
import org.apache.slider.server.services.yarnregistry.YarnRegistryViewForProviders;
import org.slf4j.Logger;
import org.slf4j.LoggerFactory;

import java.io.File;
import java.io.IOException;
import java.net.URL;
import java.util.Collection;
import java.util.HashMap;
import java.util.LinkedHashMap;
import java.util.List;
import java.util.Map;

/**
 * The base class for provider services. It lets the implementations
 * add sequences of operations, and propagates service failures
 * upstream
 */
public abstract class AbstractProviderService
    extends WorkflowSequenceService
    implements
    ProviderCore,
    SliderKeys,
    ProviderService {
  private static final Logger log =
    LoggerFactory.getLogger(AbstractProviderService.class);
  protected StateAccessForProviders amState;
  protected AgentRestOperations restOps;
  protected RegistryViewForProviders registry;
  protected ServiceInstanceData registryInstanceData;
  protected AMViewForProviders amView;
  protected URL amWebAPI;
  protected YarnRegistryViewForProviders yarnRegistry;

  public AbstractProviderService(String name) {
    super(name);
  }

  @Override
  public Configuration getConf() {
    return getConfig();
  }

  public StateAccessForProviders getAmState() {
    return amState;
  }

  public AMViewForProviders getAppMaster() {
    return amView;
  }

  public void setAmState(StateAccessForProviders amState) {
    this.amState = amState;
  }

  @Override
  public void bind(StateAccessForProviders stateAccessor,
      RegistryViewForProviders reg,
<<<<<<< HEAD
      YarnRegistryViewForProviders yarnRegistry,
      AMViewForProviders amView) {
=======
      AMViewForProviders amView,
      List<Container> liveContainers) {
>>>>>>> 66cbd376
    this.amState = stateAccessor;
    this.registry = reg;
    this.yarnRegistry = yarnRegistry;
    this.amView = amView;
  }

  @Override
  public AgentRestOperations getAgentRestOperations() {
    return restOps;
  }

  @Override
  public void notifyContainerCompleted(ContainerId containerId) {
  }

  public void setAgentRestOperations(AgentRestOperations agentRestOperations) {
    this.restOps = agentRestOperations;
  }

  /**
   * Load a specific XML configuration file for the provider config
   * @param confDir configuration directory
   * @param siteXMLFilename provider-specific filename
   * @return a configuration to be included in status
   * @throws BadCommandArgumentsException argument problems
   * @throws IOException IO problems
   */
  protected Configuration loadProviderConfigurationInformation(File confDir,
                                                               String siteXMLFilename)
    throws BadCommandArgumentsException, IOException {
    Configuration siteConf;
    File siteXML = new File(confDir, siteXMLFilename);
    if (!siteXML.exists()) {
      throw new BadCommandArgumentsException(
        "Configuration directory %s doesn't contain %s - listing is %s",
        confDir, siteXMLFilename, SliderUtils.listDir(confDir));
    }

    //now read it in
    siteConf = ConfigHelper.loadConfFromFile(siteXML);
    log.info("{} file is at {}", siteXMLFilename, siteXML);
    log.info(ConfigHelper.dumpConfigToString(siteConf));
    return siteConf;
  }

  /**
   * No-op implementation of this method.
   *
   * {@inheritDoc}
   */
  @Override
  public void validateApplicationConfiguration(AggregateConf instance,
                                               File confDir,
                                               boolean secure) throws
      IOException,
      SliderException {

  }

  /**
   * Scan through the roles and see if it is supported.
   * @param role role to look for
   * @return true if the role is known about -and therefore
   * that a launcher thread can be deployed to launch it
   */
  @Override
  public boolean isSupportedRole(String role) {
    Collection<ProviderRole> roles = getRoles();
    for (ProviderRole providedRole : roles) {
      if (providedRole.name.equals(role)) {
        return true;
      }
    }
    return false;
  }
  
  @SuppressWarnings("ThrowableResultOfMethodCallIgnored")
  @Override // ExitCodeProvider
  public int getExitCode() {
    Throwable cause = getFailureCause();
    if (cause != null) {
      //failed for some reason
      if (cause instanceof ExitCodeProvider) {
        return ((ExitCodeProvider) cause).getExitCode();
      }
    }
    ForkedProcessService lastProc = latestProcess();
    if (lastProc == null || !lastProc.isProcessTerminated()) {
      return 0;
    } else {
      return lastProc.getExitCode();
    }
  }

  /**
   * Return the latest forked process service that ran
   * @return the forkes service
   */
  protected ForkedProcessService latestProcess() {
    Service current = getActiveService();
    Service prev = getPreviousService();

    Service latest = current != null ? current : prev;
    if (latest instanceof ForkedProcessService) {
      return (ForkedProcessService) latest;
    } else {
      //its a composite object, so look inside it for a process
      if (latest instanceof ServiceParent) {
        return getFPSFromParentService((ServiceParent) latest);
      } else {
        //no match
        return null;
      }
    }
  }


  /**
   * Given a parent service, find the one that is a forked process
   * @param serviceParent parent
   * @return the forked process service or null if there is none
   */
  protected ForkedProcessService getFPSFromParentService(ServiceParent serviceParent) {
    List<Service> services = serviceParent.getServices();
    for (Service s : services) {
      if (s instanceof ForkedProcessService) {
        return (ForkedProcessService) s;
      }
    }
    return null;
  }

  /**
   * if we are already running, start this service
   */
  protected void maybeStartCommandSequence() {
    if (isInState(STATE.STARTED)) {
      startNextService();
    }
  }

  /**
   * Create a new forked process service with the given
   * name, environment and command list -then add it as a child
   * for execution in the sequence.
   *
   * @param name command name
   * @param env environment
   * @param commands command line
   * @throws IOException
   * @throws SliderException
   */
  protected ForkedProcessService queueCommand(String name,
                              Map<String, String> env,
                              List<String> commands) throws
                                                     IOException,
      SliderException {
    ForkedProcessService process = buildProcess(name, env, commands);
    //register the service for lifecycle management; when this service
    //is terminated, so is the master process
    addService(process);
    return process;
  }

  public ForkedProcessService buildProcess(String name,
                                           Map<String, String> env,
                                           List<String> commands) throws
                                                                  IOException,
      SliderException {
    ForkedProcessService process;
    process = new ForkedProcessService(name);
    process.init(getConfig());
    process.build(env, commands);
    return process;
  }

  /*
   * Build the provider status, can be empty
   * @return the provider status - map of entries to add to the info section
   */
  @Override
  public Map<String, String> buildProviderStatus() {
    return new HashMap<>();
  }

  /*
  Build the monitor details. The base implementation includes all the external URL endpoints
  in the external view
   */
  @Override
  public Map<String, String> buildMonitorDetails(ClusterDescription clusterDesc) {
    Map<String, String> details = new LinkedHashMap<>();

    // add in all the 
    buildEndpointDetails(details);

    return details;
  }
  
  protected String getInfoAvoidingNull(ClusterDescription clusterDesc, String key) {
    String value = clusterDesc.getInfo(key);

    return null == value ? "N/A" : value;
  }

  @Override
  public void buildEndpointDetails(Map<String, String> details) {
      ServiceInstanceData self = registry.getSelfRegistration();
    Map<String, RegisteredEndpoint> endpoints =
        self.getRegistryView(true).endpoints;
    for (Map.Entry<String, RegisteredEndpoint> endpoint : endpoints.entrySet()) {
      RegisteredEndpoint val = endpoint.getValue();
      if (val.type.equals(RegisteredEndpoint.TYPE_URL)) {
          details.put(val.description, val.address);
      }
    }
  }

  @Override
  public void applyInitialRegistryDefinitions(URL unsecureWebAPI,
      URL secureWebAPI,
<<<<<<< HEAD
      ServiceInstanceData registryInstanceData,
      ServiceEntry serviceEntry)
      throws IOException {
=======
      ServiceInstanceData registryInstanceData) throws IOException {
>>>>>>> 66cbd376

    this.amWebAPI = unsecureWebAPI;
    this.registryInstanceData = registryInstanceData;
  }

  /**
   * {@inheritDoc}
   * 
   * 
   * @return The base implementation returns the most recent containers first.
   */
  @Override
  public ContainerReleaseSelector createContainerReleaseSelector() {
    return new MostRecentContainerReleaseSelector();
  }

  @Override
  public void releaseAssignedContainer(ContainerId containerId) {
    // no-op
  }

  @Override
  public void addContainerRequest(AMRMClient.ContainerRequest req) {
    // no-op
  }
}<|MERGE_RESOLUTION|>--- conflicted
+++ resolved
@@ -20,14 +20,11 @@
 
 import org.apache.hadoop.conf.Configuration;
 import org.apache.hadoop.service.Service;
-<<<<<<< HEAD
 import org.apache.hadoop.yarn.registry.server.services.YarnRegistryService;
 import org.apache.hadoop.yarn.registry.client.types.ServiceEntry;
-=======
 import org.apache.hadoop.yarn.api.records.Container;
 import org.apache.hadoop.yarn.api.records.ContainerId;
 import org.apache.hadoop.yarn.client.api.AMRMClient;
->>>>>>> 66cbd376
 import org.apache.slider.api.ClusterDescription;
 import org.apache.slider.common.SliderKeys;
 import org.apache.slider.common.tools.ConfigHelper;
@@ -102,20 +99,20 @@
     this.amState = amState;
   }
 
+  
   @Override
   public void bind(StateAccessForProviders stateAccessor,
       RegistryViewForProviders reg,
-<<<<<<< HEAD
-      YarnRegistryViewForProviders yarnRegistry,
-      AMViewForProviders amView) {
-=======
       AMViewForProviders amView,
       List<Container> liveContainers) {
->>>>>>> 66cbd376
     this.amState = stateAccessor;
     this.registry = reg;
+    this.amView = amView;
+  }
+
+  @Override
+  public void bindToYarnRegistry(YarnRegistryViewForProviders yarnRegistry) {
     this.yarnRegistry = yarnRegistry;
-    this.amView = amView;
   }
 
   @Override
@@ -333,13 +330,9 @@
   @Override
   public void applyInitialRegistryDefinitions(URL unsecureWebAPI,
       URL secureWebAPI,
-<<<<<<< HEAD
       ServiceInstanceData registryInstanceData,
       ServiceEntry serviceEntry)
       throws IOException {
-=======
-      ServiceInstanceData registryInstanceData) throws IOException {
->>>>>>> 66cbd376
 
     this.amWebAPI = unsecureWebAPI;
     this.registryInstanceData = registryInstanceData;
