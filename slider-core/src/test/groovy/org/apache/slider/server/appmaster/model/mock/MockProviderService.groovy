--- conflicted
+++ resolved
@@ -245,15 +245,11 @@
 
   @Override
   void applyInitialRegistryDefinitions(
-<<<<<<< HEAD
-      URL unsecureWebAPI,
-      URL secureWebAPI,
+      URL amWebURI,
+      URL agentOpsURI,
+      URL agentStatusURI,
       ServiceInstanceData registryInstanceData,
-      ServiceRecord serviceEntry) throws IOException {
-=======
-          URL amWebURI, URL agentOpsURI, URL agentStatusURI, ServiceInstanceData registryInstanceData)
-  throws MalformedURLException, IOException {
->>>>>>> 7b7d29e9
+      ServiceRecord serviceRecord) throws IOException {
 
   }
 
