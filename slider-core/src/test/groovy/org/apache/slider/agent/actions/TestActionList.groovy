--- conflicted
+++ resolved
@@ -135,11 +135,7 @@
           //varargs list of command line params
           [
               SliderActions.ACTION_LIST,
-<<<<<<< HEAD
-              "teststatusmissingcluster"
-=======
-              "test_status_missing_cluster"
->>>>>>> b9aac1af
+              createClusterName()
           ]
       )
       fail("expected an exception, got a status code " + launcher.serviceExitCode)
