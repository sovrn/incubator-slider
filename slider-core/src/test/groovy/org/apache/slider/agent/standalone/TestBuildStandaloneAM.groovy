--- conflicted
+++ resolved
@@ -65,19 +65,11 @@
 
     //but the cluster is still there for the default
     assert 0 == sliderClient.actionExists(clustername, false)
-<<<<<<< HEAD
 
     def serviceRegistryClient = sliderClient.yarnAppListClient
-=======
-    
-    
-    
-    // verify the YARN registry doesn't know of it
-    def serviceRegistryClient = sliderClient.YARNRegistryClient
->>>>>>> 52f1f6fb
     ApplicationReport report = serviceRegistryClient.findInstance(clustername)
     assert report == null;
-    
+
     // verify that global resource options propagate from the CLI
     def aggregateConf = sliderClient.loadPersistedClusterDescription(clustername)
     def windowDays = aggregateConf.resourceOperations.globalOptions.getMandatoryOptionInt(
